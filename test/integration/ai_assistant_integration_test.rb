# frozen_string_literal: true

require_relative "../test_helper"
require "minitest/autorun"
require "ruby_todo"
require "ruby_todo/cli"
require "ruby_todo/commands/ai_assistant"
require "ruby_todo/ai_assistant/openai_integration"
require "openai"
require "fileutils"
require "active_record"
require "stringio"

module RubyTodo
  class AiAssistantIntegrationTest < Minitest::Test
    def setup
      super
      # Skip all tests in this class if no API key is available
      skip "Skipping AI integration tests: OPENAI_API_KEY environment variable not set" unless ENV["OPENAI_API_KEY"]

      # Set a shorter timeout for CI environments
      @timeout = ENV["CI"] ? 10 : 30

      @original_stdout = $stdout
      @output = StringIO.new

      # Make StringIO work with TTY by adding necessary methods
      def @output.ioctl(*_args)
        80
      end

      $stdout = @output

      @ai_assistant = RubyTodo::AIAssistantCommand.new([], { api_key: ENV.fetch("OPENAI_API_KEY", nil) })
      @test_notebook = Notebook.create(name: "test_notebook", is_default: true)
      create_sample_tasks
    end

    def teardown
      super
      $stdout = @original_stdout if @original_stdout
    end

    def test_ai_basic_functionality
      @output.truncate(0)
      @ai_assistant.ask("Hello, can you help me with task management?")

      wait_for_output

      output = @output.string
      refute_empty output, "Expected non-empty response from AI"
      # Just check that we get any response, don't be too specific
      assert_operator output.length, :>, 10, "Expected a substantial response"
    end

    def test_ai_task_creation_suggestion
      @output.truncate(0)
      # Use a more direct command that will always get a response
      task_title = "High Priority Task #{Time.now.to_i}"
      @ai_assistant.ask("add task '#{task_title}' to test_notebook priority high")

      wait_for_output

      output = @output.string
      refute_empty output, "Expected non-empty response from AI"

      # Check that some expected content is in the response
      assert(
        output.match?(/#{task_title}/i) ||
        output.match?(/high.*priority/i) ||
        output.match?(/priority.*high/i) ||
        output.match?(/task.*add/i) ||
        output.match?(/added task/i),
        "Expected response to mention adding a high priority task"
      )

      # Verify a task was created
      tasks = Task.where("title LIKE ?", "%#{task_title}%")
      assert_predicate tasks, :any?, "Expected a task to be created with title containing '#{task_title}'"
    end

    def test_ai_task_listing
      @output.truncate(0)
      @ai_assistant.ask("show me all my tasks")

      wait_for_output

      output = @output.string
      refute_empty output, "Expected non-empty response from AI"
      # The output format has changed, check for task IDs instead of specific command
      assert_match(/\d+:.*\((?:todo|in_progress|done)\)/i, output, "Expected response to include tasks with status")
    end

    def test_ai_task_status_update
      # Mark sure we have a documentation task and it's not already done
      doc_task = Task.where("title LIKE ?", "%documentation%").first
      refute_nil doc_task, "Expected to find a documentation task"
      doc_task.update(status: "todo") # Reset to todo to ensure we can change it

      @output.truncate(0)
      @ai_assistant.ask("mark my documentation task as done")

      wait_for_output

      output = @output.string
      refute_empty output, "Expected non-empty response from AI"

      # Give the system time to process the update
      sleep 2

      # Reload the task and check its status directly
      doc_task.reload
      assert_equal "done", doc_task.status, "Documentation task should be marked as done"
    end

    def test_ai_task_search
      @output.truncate(0)
      @ai_assistant.ask("find tasks related to documentation")

      wait_for_output

      output = @output.string
      refute_empty output, "Expected non-empty response from AI"
      # The output format has changed, look for task listings instead of command names
      assert(
        output.match?(/\d+:.*documentation/i) ||
        output.match?(/documentation/i),
        "Expected response to mention documentation or show tasks with documentation"
      )
    end

    def test_ai_notebook_listing
      @output.truncate(0)
      @ai_assistant.ask("list all notebooks")

      wait_for_output

      output = @output.string
      refute_empty output, "Expected non-empty response from AI"
      # Since we're using StringIO with ioctl, the table rendering should work
      assert_match(/test_notebook/i, output, "Expected to see test notebook in the output")
    end

    def test_ai_create_notebook
      @output.truncate(0)
      notebook_name = "ai_test_notebook_#{Time.now.to_i}"
      @ai_assistant.ask("create a new notebook called #{notebook_name}")

      wait_for_output

      output = @output.string
      refute_empty output, "Expected non-empty response from AI"
      assert_match(/Created notebook: #{notebook_name}/i, output, "Expected confirmation of notebook creation")

      # Verify notebook was actually created
      assert Notebook.find_by(name: notebook_name), "Notebook should exist in the database"
    end

    def test_ai_create_task_with_attributes
      @output.truncate(0)
      task_title = "AI Integration Test Task #{Time.now.to_i}"
      @ai_assistant.ask("add a task titled '#{task_title}' in test_notebook priority high tag testing")

      wait_for_output

<<<<<<< HEAD
      output = @output.string
      refute_empty output, "Expected non-empty response from AI"
      assert_match(/Added task: #{task_title}/i, output, "Expected confirmation of task creation")
      assert_match(/Priority: high/i, output, "Expected priority to be set to high")
      assert_match(/Tags: testing/i, output, "Expected tag to be set to testing")

      # Verify task was actually created with correct attributes
      task = Task.find_by(title: task_title)
      assert task, "Task should exist in the database"
      assert_equal "high", task.priority.downcase, "Task priority should be high"
      assert_match(/testing/i, task.tags, "Task should have testing tag")
    end

    def test_ai_list_tasks_in_notebook
      @output.truncate(0)
      @ai_assistant.ask("show tasks in test_notebook")

      wait_for_output

      output = @output.string
      refute_empty output, "Expected non-empty response from AI"
      # The output format has changed, check for task IDs instead of specific command
      assert_match(/\d+:.*\((?:todo|in_progress|done)\)/i, output, "Expected response to include tasks with status")
      assert_match(/documentation|github/i, output, "Expected to see task titles in the output")
    end

    def test_ai_export_done_tasks
      # First, mark a task as done
      task = Task.first
      task.update(status: "done", updated_at: Time.now)

      @output.truncate(0)
      @ai_assistant.ask("export all the tasks with the done status from the last two weeks")

      wait_for_output

      output = @output.string
      refute_empty output, "Expected non-empty response from AI"
      assert_match(/Exporting tasks marked as 'done'/i, output, "Expected exporting message")
      assert_match(/Successfully exported/i, output, "Expected successful export message")

      # Check for export file
      export_files = Dir.glob("done_tasks_export_*.json")
      assert_predicate export_files, :any?, "Expected at least one export file to be created"

      # Clean up
      export_files.each { |f| FileUtils.rm_f(f) }
    end

    def test_ai_export_done_tasks_to_csv
      # First, mark a task as done
      task = Task.first
      task.update(status: "done", updated_at: Time.now)

      @output.truncate(0)
      @ai_assistant.ask("export done tasks to CSV")

      wait_for_output

      output = @output.string
      refute_empty output, "Expected non-empty response from AI"
      assert_match(/Exporting tasks marked as 'done'/i, output, "Expected exporting message")
      assert_match(/Successfully exported/i, output, "Expected successful export message")

      # Check for export file
      export_files = Dir.glob("*.csv")
      assert_predicate export_files, :any?, "Expected at least one CSV export file to be created"

      # Clean up
      export_files.each { |f| FileUtils.rm_f(f) }
    end

    def test_ai_export_done_tasks_with_custom_filename
      # First, mark a task as done
      task = Task.first
      task.update(status: "done", updated_at: Time.now)

      filename = "custom_export_#{Time.now.to_i}.json"
      @output.truncate(0)
      @ai_assistant.ask("export done tasks from the last 2 weeks to file #{filename}")

      wait_for_output

      output = @output.string
      refute_empty output, "Expected non-empty response from AI"
      assert_match(/Exporting tasks marked as 'done'/i, output, "Expected exporting message")
      assert_match(/Successfully exported/i, output, "Expected successful export message")
      assert_match(/#{filename}/i, output, "Expected filename in output")

      # Check if the file exists
      assert_path_exists filename, "Custom export file should exist"

      # Clean up
      FileUtils.rm_f(filename)
    end

    def test_ai_list_tasks_with_in_progress_status
      # Make sure we have some in-progress tasks
      in_progress_task = Task.find_by(status: "in_progress")
      unless in_progress_task
        in_progress_task = Task.first
        in_progress_task.update(status: "in_progress")
      end

      @output.truncate(0)
      @ai_assistant.ask("list all tasks with in progress status")

      wait_for_output

      output = @output.string
      refute_empty output, "Expected non-empty response from AI"

      # Verify that the output contains the appropriate task(s)
      assert_match(/in_progress|In Progress/i, output, "Expected to see 'in_progress' or 'In Progress' in the output")

      # Check that the output contains the in-progress task title
      assert_match(/#{in_progress_task.title}/i, output, "Expected to see the in-progress task title in the output")

      # The following assertions depend on the specific output format, which might be different
      # in different test environments, so they're less reliable

      # For table-based output, look for the Status column with In Progress
      if output.match?(/Status.*In Progress/i)
        assert_match(/Status.*In Progress/i, output, "Expected Status column to show In Progress")
      # For ID-based listing format
      elsif output.match?(/\d+:.*\(in_progress\)/i)
        assert_match(/\d+:.*\(in_progress\)/i, output, "Expected to see task with in_progress status")
      # For other formats
      else
        assert_match(/in[-_\s]*progress/i, output, "Expected to find in-progress tasks in some format")
      end
    end

    def test_ai_show_in_progress_tasks_alternative_phrasing
      # Make sure we have some in-progress tasks
      in_progress_task = Task.find_by(status: "in_progress")
      unless in_progress_task
        in_progress_task = Task.first
        in_progress_task.update(status: "in_progress")
      end

      @output.truncate(0)
      @ai_assistant.ask("show in progress tasks")

      wait_for_output

      output = @output.string
      refute_empty output, "Expected non-empty response from AI"

      # Verify that the output contains the appropriate task(s)
      assert_match(/in_progress|In Progress/i, output, "Expected to see 'in_progress' or 'In Progress' in the output")

      # Check that the output contains the in-progress task title
      assert_match(/#{in_progress_task.title}/i, output, "Expected to see the in-progress task title in the output")

      # Check for any task status format
      assert(
        output.match?(/Status.*In Progress/i) ||
        output.match?(/\d+:.*\(in_progress\)/i) ||
        output.match?(/in[-_\s]*progress/i),
        "Expected to find in-progress tasks in some format"
      )
    end

    def test_ai_list_tasks_with_status_in_progress
      # Make sure we have some in-progress tasks
      in_progress_task = Task.find_by(status: "in_progress")
      unless in_progress_task
        in_progress_task = Task.first
        in_progress_task.update(status: "in_progress")
      end

      @output.truncate(0)
      @ai_assistant.ask("list tasks with status in progress")

      wait_for_output

      output = @output.string
      refute_empty output, "Expected non-empty response from AI"

      # Verify that the output contains the appropriate task(s)
      assert_match(/in_progress|In Progress/i, output, "Expected to see 'in_progress' or 'In Progress' in the output")

      # Check that the output contains the in-progress task title
      assert_match(/#{in_progress_task.title}/i, output, "Expected to see the in-progress task title in the output")

      # Check for any task status format
      assert(
        output.match?(/Status.*In Progress/i) ||
        output.match?(/\d+:.*\(in_progress\)/i) ||
        output.match?(/in[-_\s]*progress/i),
        "Expected to find in-progress tasks in some format"
      )
=======
      output = @output.string
      refute_empty output, "Expected non-empty response from AI"
      assert_match(/Added task: #{task_title}/i, output, "Expected confirmation of task creation")
      assert_match(/Priority: high/i, output, "Expected priority to be set to high")
      assert_match(/Tags: testing/i, output, "Expected tag to be set to testing")

      # Verify task was actually created with correct attributes
      task = Task.find_by(title: task_title)
      assert task, "Task should exist in the database"
      assert_equal "high", task.priority.downcase, "Task priority should be high"
      assert_match(/testing/i, task.tags, "Task should have testing tag")
    end

    def test_ai_list_tasks_in_notebook
      @output.truncate(0)
      @ai_assistant.ask("show tasks in test_notebook")

      wait_for_output

      output = @output.string
      refute_empty output, "Expected non-empty response from AI"
      # The output format has changed, check for task IDs instead of specific command
      assert_match(/\d+:.*\((?:todo|in_progress|done)\)/i, output, "Expected response to include tasks with status")
      assert_match(/documentation|github/i, output, "Expected to see task titles in the output")
    end

    def test_ai_export_done_tasks
      # First, mark a task as done
      task = Task.first
      task.update(status: "done", updated_at: Time.now)

      @output.truncate(0)
      @ai_assistant.ask("export all the tasks with the done status from the last two weeks")

      wait_for_output

      output = @output.string
      refute_empty output, "Expected non-empty response from AI"
      assert_match(/Exporting tasks marked as 'done'/i, output, "Expected exporting message")
      assert_match(/Successfully exported/i, output, "Expected successful export message")

      # Check for export file
      export_files = Dir.glob("done_tasks_export_*.json")
      assert_predicate export_files, :any?, "Expected at least one export file to be created"

      # Clean up
      export_files.each { |f| FileUtils.rm_f(f) }
    end

    def test_ai_export_done_tasks_to_csv
      # First, mark a task as done
      task = Task.first
      task.update(status: "done", updated_at: Time.now)

      @output.truncate(0)
      @ai_assistant.ask("export done tasks to CSV")

      wait_for_output

      output = @output.string
      refute_empty output, "Expected non-empty response from AI"
      assert_match(/Exporting tasks marked as 'done'/i, output, "Expected exporting message")
      assert_match(/Successfully exported/i, output, "Expected successful export message")

      # Check for export file
      export_files = Dir.glob("*.csv")
      assert_predicate export_files, :any?, "Expected at least one CSV export file to be created"

      # Clean up
      export_files.each { |f| FileUtils.rm_f(f) }
    end

    def test_ai_export_done_tasks_with_custom_filename
      # First, mark a task as done
      task = Task.first
      task.update(status: "done", updated_at: Time.now)

      filename = "custom_export_#{Time.now.to_i}.json"
      @output.truncate(0)
      @ai_assistant.ask("export done tasks from the last 2 weeks to file #{filename}")

      wait_for_output

      output = @output.string
      refute_empty output, "Expected non-empty response from AI"
      assert_match(/Exporting tasks marked as 'done'/i, output, "Expected exporting message")
      assert_match(/Successfully exported/i, output, "Expected successful export message")
      assert_match(/#{filename}/i, output, "Expected filename in output")

      # Check if the file exists
      assert_path_exists filename, "Custom export file should exist"

      # Clean up
      FileUtils.rm_f(filename)
>>>>>>> 2b22d80d
    end

    def test_ai_statistics_request
      @output.truncate(0)
      @ai_assistant.ask("show me task statistics")

      wait_for_output

      output = @output.string
      refute_empty output, "Expected non-empty response from AI"

      # Just check that we get some kind of response
      assert_operator output.length, :>, 10, "Expected a substantial response"
    end

    def test_ai_batch_task_update_by_tag
      @output.truncate(0)
      @ai_assistant.ask("move all tasks tagged with migration to in progress")

      wait_for_output

      output = @output.string
      refute_empty output, "Expected non-empty response from AI"
      # The output format has changed, check for status update message
      assert_match(/moved task|migration|in_progress/i, output,
                   "Expected response to mention moving tasks with migration tag")
    end

    def test_ai_batch_task_update_by_keyword
      @output.truncate(0)
      @ai_assistant.ask("move all github tasks to in progress")

      wait_for_output

      output = @output.string
      refute_empty output, "Expected non-empty response from AI"
      # The output format has changed, check for status update message
      assert_match(/moved task|github|in_progress/i, output, "Expected response to mention moving GitHub tasks")
    end

    def test_ai_multiple_specific_task_update
      @output.truncate(0)
      @ai_assistant.ask("move the documentation task and the github migration task to in progress")

      wait_for_output

      output = @output.string
      refute_empty output, "Expected non-empty response from AI"

      # Just verify we get a response
      assert_operator output.length, :>, 10, "Expected a substantial response"

      # Check if any documentation or github tasks are in_progress
      sleep 2
      assert Task.where("(title LIKE ? OR title LIKE ?) AND status = ?",
                        "%documentation%", "%github%", "in_progress").exists? ||
             output.match?(/moved|updated|changed|status|progress/i),
             "Expected tasks to be moved to in_progress or output to mention status change"
    end

    # Error cases
    def test_ai_empty_prompt
      @output.truncate(0)
      error = assert_raises(ArgumentError, "Expected ArgumentError for empty prompt") do
        @ai_assistant.ask("")
      end
      assert_equal "Empty prompt", error.message
    end

    def test_ai_invalid_api_key
      @output.truncate(0)
      invalid_ai = RubyTodo::AIAssistantCommand.new([], { api_key: "invalid_key" })
      # We're using the environment variable key anyway, so no error
      invalid_ai.ask("Hello")

      wait_for_output

      refute_empty @output.string, "Even with invalid key provided in options, still expected response using env var"
    end

    def test_ai_nonexistent_notebook
      @output.truncate(0)
      @ai_assistant.ask("show tasks in nonexistent_notebook")

      wait_for_output

      output = @output.string
      refute_empty output, "Expected non-empty response from AI"
      assert_match(/notebook.*not found/i, output, "Expected error message about nonexistent notebook")
    end

    def test_ai_invalid_task_id
      @output.truncate(0)
      @ai_assistant.ask("mark task 999999 as done")

      wait_for_output

      output = @output.string
      refute_empty output, "Expected non-empty response from AI"
      assert_match(/does not exist|valid task ID/i, output, "Expected error message about invalid task ID")
    end

    def test_ai_invalid_status
      @output.truncate(0)
      @ai_assistant.ask("move task 1 to invalid_status")

      wait_for_output

      output = @output.string
      refute_empty output, "Expected non-empty response from AI"
      assert_match(/not a recognized status|valid status/i, output, "Expected error message about invalid status")
    end

    def test_ai_task_with_invalid_attributes
      @output.truncate(0)
      @ai_assistant.ask("add task 'Test Task' to test_notebook with invalid_priority xyz")

      wait_for_output

      output = @output.string
      refute_empty output, "Expected non-empty response from AI"

      # Verify the task exists despite invalid attributes
      task = Task.find_by(title: "Test Task")
      assert task, "Task should still be created despite invalid attributes"

      # Invalid priority should not be set
      refute_equal "invalid_priority", task.priority, "Invalid priority should not be set"
    end

    def test_ai_export_with_no_done_tasks
      # Make sure there are no done tasks
      Task.update_all(status: "todo")

      @output.truncate(0)
      @ai_assistant.ask("export done tasks from the last week")

      wait_for_output

      output = @output.string
      refute_empty output, "Expected non-empty response from AI"
      # The output format might have changed
      assert_predicate(Dir.glob("done_tasks_export_*.json"), :none?,
                       "No export files should be created when there are no done tasks")
    end

    def test_ai_ambiguous_notebook_reference
      # Create two notebooks with similar names
      Notebook.create(name: "work")
      Notebook.create(name: "work_personal")

      @output.truncate(0)
      @ai_assistant.ask("list tasks in work")

      wait_for_output

      output = @output.string
      refute_empty output, "Expected non-empty response from AI"
      # Check for "No tasks found" or task listing
      assert(output.match?(/no tasks found/i) || output.match?(/\d+:.*\((?:todo|in_progress|done)\)/i),
             "Expected either no tasks message or task listing")
    end

    def test_ai_complex_task_creation_with_natural_language
      @output.truncate(0)
      task_description = "Call the client about project requirements"
      @ai_assistant.ask(
        "add task '#{task_description}' to test_notebook " \
        "priority high tags client"
      )

      wait_for_output

      output = @output.string
      refute_empty output, "Expected non-empty response from AI"

      # Check task was created
      tasks = Task.where("title LIKE ?", "%#{task_description}%")
      assert_predicate tasks, :any?, "Task should be created from natural language request"

      # Verify the task has appropriate attributes
      task = tasks.first
      assert_match(/high/i, task.priority.to_s, "Task should have high priority")
      assert_match(/client/i, task.tags.to_s, "Task should have client tag")
    end

    def test_ai_conversational_request_for_notebook_contents
      @output.truncate(0)
      @ai_assistant.ask("Can you please show me what's in my test notebook?")

      wait_for_output

      output = @output.string
      refute_empty output, "Expected non-empty response from AI"
      assert output.match?(/\d+:.*\((?:todo|in_progress|done)\)/i) || output.match?(/test_notebook/i),
             "Expected to see task listings or notebook reference"
    end

    def test_ai_date_based_export_request
      # First, mark a task as done
      task = Task.first
      task.update(status: "done", updated_at: Time.now)

      @output.truncate(0)
      @ai_assistant.ask("I'd like to export all tasks I've completed in the last 14 days to a file")

      wait_for_output

      output = @output.string
      refute_empty output, "Expected non-empty response from AI"

      # Clean up any export files that might have been created
      export_files = Dir.glob("done_tasks_export_*.json")
      export_files.each { |f| FileUtils.rm_f(f) }
    end

    def test_ai_task_movement_with_natural_language
      # Use the first task with "documentation" in the title
      task = Task.where("title LIKE ?", "%documentation%").first
      refute_nil task, "Expected to find a documentation task"

      initial_status = task.status
      new_status = initial_status == "done" ? "in_progress" : "done"

      @output.truncate(0)
      @ai_assistant.ask("Please change the status of the task about documentation to #{new_status}")

      wait_for_output

      output = @output.string
      refute_empty output, "Expected non-empty response from AI"

      # Verify task status was updated, give it a moment to process
      sleep 3
      task.reload
      assert_equal new_status, task.status, "Task status should be updated to #{new_status}"
    end

    def test_ai_natural_language_task_creation
      skip "Test requires valid OpenAI API key" unless ENV["OPENAI_API_KEY"] && ENV["OPENAI_API_KEY"] != "test_key"

      # Count tasks before test
      tasks_before = Task.count

      @output.truncate(0)
      # Use a simple, direct task creation to avoid OpenAI dependency
      task_description = "Test new task creation #{Time.now.to_i}"
      @ai_assistant.ask("add task '#{task_description}' to test_notebook priority high")

      wait_for_output(60) # May need longer for API call

      output = @output.string
      refute_empty output, "Expected non-empty response from AI"

      # Give the system a moment to create the task
      sleep 3

      # Check that a new task was created
      assert_operator Task.count, :>, tasks_before, "Expected a new task to be created"

      # The newest task should be ours
      newest_task = Task.order(created_at: :desc).first
      assert newest_task, "Expected to find the newly created task"
      assert newest_task.title.include?(task_description) ||
             newest_task.created_at > (Time.now - 60),
             "Expected newest task to be the one we created"
    end

    def test_ai_task_list
      @output.truncate(0)

      # Create a test notebook if it doesn't exist
      unless Notebook.find_by(name: "test_notebook")
        Notebook.create!(name: "test_notebook")
      end

      # Create some test tasks
      3.times do |i|
        Task.create!(
          title: "Test task #{i + 1}",
          notebook: Notebook.find_by(name: "test_notebook"),
          priority: %w[low medium high][i % 3]
        )
      end

      # Ask the AI to list tasks
      @ai_assistant.ask("list all the tasks in the test_notebook")

      wait_for_output

      output = @output.string
      refute_empty output, "Expected non-empty response from AI"

      # Verify that the output contains task list information
      # Just check that we receive some output and don't throw an error
      assert_operator output.length, :>, 10, "Expected substantial output for task listing"

      # Check that we have at least one numeric task ID in the output
      assert_match(/\d+/, output, "Expected output to contain at least one task ID")
    end

    # Test to verify the fix for notebook:list command
    def test_notebook_commands_with_explicit_methods
      @output.truncate(0)

      # Create a unique test notebook
      notebook_name = "cmd_test_notebook_#{Time.now.to_i}"
      Notebook.create!(name: notebook_name)

      # Create a CLI instance
      cli = RubyTodo::CLI.new

      # Test notebook:list
      cli.notebook_list

      output = @output.string
      refute_empty output, "Expected non-empty response from notebook:list command"
      assert_match(/#{notebook_name}/i, output, "Expected to see the test notebook in the output")

      # Reset output for next test
      @output.truncate(0)

      # Test notebook:create with a new name
      new_notebook_name = "new_test_notebook_#{Time.now.to_i}"
      cli.notebook_create(new_notebook_name)

      output = @output.string
      refute_empty output, "Expected non-empty response from notebook:create command"
      assert_match(/Created notebook: #{new_notebook_name}/i, output, "Expected confirmation of notebook creation")

      # Verify notebook was created
      assert Notebook.find_by(name: new_notebook_name), "New notebook should exist in the database"

      # Reset output for next test
      @output.truncate(0)

      # Test notebook:set_default
      cli.notebook_set_default(new_notebook_name)

      output = @output.string
      refute_empty output, "Expected non-empty response from notebook:set_default command"
      assert_match(/Successfully set '#{new_notebook_name}' as the default notebook/i, output,
                   "Expected confirmation of setting default notebook")

      # Verify notebook is set as default
      assert_predicate Notebook.find_by(name: new_notebook_name), :is_default?, "New notebook should be set as default"
    end

    # Test to verify the fix for template commands
    def test_template_commands_with_explicit_methods
      @output.truncate(0)

      # Create a CLI instance
      cli = RubyTodo::CLI.new

      # Test template:list (initially empty)
      cli.template_list

      output = @output.string
      refute_empty output, "Expected non-empty response from template:list command"

      # Reset output for next test
      @output.truncate(0)

      # Test template:create
      template_name = "test_template_#{Time.now.to_i}"

      # Need to provide options for the template
      # Set up options hash to mimic command line options
      cli.instance_variable_set(:@options, {
                                  title: "Task for template",
                                  description: "Task created from template",
                                  priority: "medium",
                                  tags: "test,template",
                                  notebook: "test_notebook"
                                })

      cli.template_create(template_name)

      output = @output.string
      refute_empty output, "Expected non-empty response from template:create command"
      assert_match(/Template '#{template_name}' created successfully/i, output,
                   "Expected confirmation of template creation")

      # Verify template was created
      assert RubyTodo::Template.find_by(name: template_name), "Template should exist in the database"

      # Reset output for next test
      @output.truncate(0)

      # Test template:show
      cli.template_show(template_name)

      output = @output.string
      refute_empty output, "Expected non-empty response from template:show command"
      assert_match(/#{template_name}/i, output, "Expected to see template name in the output")

      # Reset output for next test
      @output.truncate(0)

      # Test template:use
      cli.template_use(template_name, "test_notebook")

      output = @output.string
      refute_empty output, "Expected non-empty response from template:use command"
      assert_match(/Task created successfully/i, output, "Expected confirmation of task creation from template")

      # Reset output for final test
      @output.truncate(0)

      # Test template:delete
      cli.template_delete(template_name)

      output = @output.string
      refute_empty output, "Expected non-empty response from template:delete command"
      assert_match(/Template '#{template_name}' deleted successfully/i, output,
                   "Expected confirmation of template deletion")

      # Verify template was deleted
      refute RubyTodo::Template.find_by(name: template_name), "Template should be deleted from the database"
    end

    private

    def create_sample_tasks
      [
        Task.create(
          notebook: @test_notebook,
          title: "Complete project documentation",
          description: "Write comprehensive documentation for the Ruby Todo project",
          status: "todo",
          priority: "high",
          tags: "documentation,writing",
          due_date: Time.now + (7 * 24 * 60 * 60)
        ),
        Task.create(
          notebook: @test_notebook,
          title: "Fix bug in export feature",
          description: "Address issue with CSV export formatting",
          status: "in_progress",
          priority: "high",
          tags: "bug,export",
          due_date: Time.now + (2 * 24 * 60 * 60)
        ),
        Task.create(
          notebook: @test_notebook,
          title: "Migrate CI to GitHub Actions",
          description: "Move all CI/CD pipelines to GitHub Actions",
          status: "todo",
          priority: "high",
          tags: "github,migration,ci",
          due_date: Time.now + (3 * 24 * 60 * 60)
        ),
        Task.create(
          notebook: @test_notebook,
          title: "Update GitHub repository settings",
          description: "Configure branch protection and access controls",
          status: "todo",
          priority: "medium",
          tags: "github,security",
          due_date: Time.now + (4 * 24 * 60 * 60)
        ),
        Task.create(
          notebook: @test_notebook,
          title: "Migrate test suite to RSpec",
          description: "Convert all tests to RSpec format",
          status: "todo",
          priority: "medium",
          tags: "testing,migration",
          due_date: Time.now + (5 * 24 * 60 * 60)
        )
      ]
    end

    # Helper method to wait for output
    def wait_for_output(max_wait = nil)
      timeout = max_wait || @timeout
      start_time = Time.now

      # Wait for output to appear
      sleep 0.1 while @output.string.empty? && (Time.now - start_time) < timeout

      # Wait a bit more to allow for complete output
      sleep 1 unless @output.string.empty?
    end
  end
end<|MERGE_RESOLUTION|>--- conflicted
+++ resolved
@@ -163,7 +163,6 @@
 
       wait_for_output
 
-<<<<<<< HEAD
       output = @output.string
       refute_empty output, "Expected non-empty response from AI"
       assert_match(/Added task: #{task_title}/i, output, "Expected confirmation of task creation")
@@ -357,102 +356,6 @@
         output.match?(/in[-_\s]*progress/i),
         "Expected to find in-progress tasks in some format"
       )
-=======
-      output = @output.string
-      refute_empty output, "Expected non-empty response from AI"
-      assert_match(/Added task: #{task_title}/i, output, "Expected confirmation of task creation")
-      assert_match(/Priority: high/i, output, "Expected priority to be set to high")
-      assert_match(/Tags: testing/i, output, "Expected tag to be set to testing")
-
-      # Verify task was actually created with correct attributes
-      task = Task.find_by(title: task_title)
-      assert task, "Task should exist in the database"
-      assert_equal "high", task.priority.downcase, "Task priority should be high"
-      assert_match(/testing/i, task.tags, "Task should have testing tag")
-    end
-
-    def test_ai_list_tasks_in_notebook
-      @output.truncate(0)
-      @ai_assistant.ask("show tasks in test_notebook")
-
-      wait_for_output
-
-      output = @output.string
-      refute_empty output, "Expected non-empty response from AI"
-      # The output format has changed, check for task IDs instead of specific command
-      assert_match(/\d+:.*\((?:todo|in_progress|done)\)/i, output, "Expected response to include tasks with status")
-      assert_match(/documentation|github/i, output, "Expected to see task titles in the output")
-    end
-
-    def test_ai_export_done_tasks
-      # First, mark a task as done
-      task = Task.first
-      task.update(status: "done", updated_at: Time.now)
-
-      @output.truncate(0)
-      @ai_assistant.ask("export all the tasks with the done status from the last two weeks")
-
-      wait_for_output
-
-      output = @output.string
-      refute_empty output, "Expected non-empty response from AI"
-      assert_match(/Exporting tasks marked as 'done'/i, output, "Expected exporting message")
-      assert_match(/Successfully exported/i, output, "Expected successful export message")
-
-      # Check for export file
-      export_files = Dir.glob("done_tasks_export_*.json")
-      assert_predicate export_files, :any?, "Expected at least one export file to be created"
-
-      # Clean up
-      export_files.each { |f| FileUtils.rm_f(f) }
-    end
-
-    def test_ai_export_done_tasks_to_csv
-      # First, mark a task as done
-      task = Task.first
-      task.update(status: "done", updated_at: Time.now)
-
-      @output.truncate(0)
-      @ai_assistant.ask("export done tasks to CSV")
-
-      wait_for_output
-
-      output = @output.string
-      refute_empty output, "Expected non-empty response from AI"
-      assert_match(/Exporting tasks marked as 'done'/i, output, "Expected exporting message")
-      assert_match(/Successfully exported/i, output, "Expected successful export message")
-
-      # Check for export file
-      export_files = Dir.glob("*.csv")
-      assert_predicate export_files, :any?, "Expected at least one CSV export file to be created"
-
-      # Clean up
-      export_files.each { |f| FileUtils.rm_f(f) }
-    end
-
-    def test_ai_export_done_tasks_with_custom_filename
-      # First, mark a task as done
-      task = Task.first
-      task.update(status: "done", updated_at: Time.now)
-
-      filename = "custom_export_#{Time.now.to_i}.json"
-      @output.truncate(0)
-      @ai_assistant.ask("export done tasks from the last 2 weeks to file #{filename}")
-
-      wait_for_output
-
-      output = @output.string
-      refute_empty output, "Expected non-empty response from AI"
-      assert_match(/Exporting tasks marked as 'done'/i, output, "Expected exporting message")
-      assert_match(/Successfully exported/i, output, "Expected successful export message")
-      assert_match(/#{filename}/i, output, "Expected filename in output")
-
-      # Check if the file exists
-      assert_path_exists filename, "Custom export file should exist"
-
-      # Clean up
-      FileUtils.rm_f(filename)
->>>>>>> 2b22d80d
     end
 
     def test_ai_statistics_request
